[package]
name = "wikiplugin_internal"
version = "0.1.0"
edition = "2021"

[lib]
crate-type = ["cdylib"]

[dependencies]
<<<<<<< HEAD
anyhow = "1.0.95"
=======
async-trait = "0.1.81"
>>>>>>> 8360a488
chrono = "0.4.38"
flexi_logger = "0.28.5"
glob = "0.3.1"
log = "0.4.22"
markdown = "=1.0.0-alpha.21"
nvim-oxi = { version = "0.5.1", features = ["neovim-0-9", "neovim-0-10"] }
pathdiff = "0.2.1"
regex = "1.11.1"
serde = "1.0.217"
serde_derive = "1.0.217"
yaml-rust = "0.4.5"<|MERGE_RESOLUTION|>--- conflicted
+++ resolved
@@ -7,11 +7,6 @@
 crate-type = ["cdylib"]
 
 [dependencies]
-<<<<<<< HEAD
-anyhow = "1.0.95"
-=======
-async-trait = "0.1.81"
->>>>>>> 8360a488
 chrono = "0.4.38"
 flexi_logger = "0.28.5"
 glob = "0.3.1"
