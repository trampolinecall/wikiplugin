use std::{
    collections::{BTreeMap, BTreeSet},
    path::{Path, PathBuf},
};

<<<<<<< HEAD
use nvim_oxi::{api, Dictionary};
use regex::Regex;
=======
use anyhow::Error;
use nvim_oxi::{api, Dictionary};
>>>>>>> fd9b3ac6

use crate::plugin::note::{Note, PhysicalNote, Tag};

mod links;
mod markdown;
pub mod note;

<<<<<<< HEAD
#[derive(Debug)]
pub struct ConfigDictMissingKey(&'static str);
impl std::error::Error for ConfigDictMissingKey {}
impl std::fmt::Display for ConfigDictMissingKey {
    fn fmt(&self, f: &mut std::fmt::Formatter<'_>) -> std::fmt::Result {
        write!(f, "config dict is missing key {}", self.0)
    }
}
#[derive(Debug)]
pub struct HomePathNotAbsolute;
impl std::error::Error for HomePathNotAbsolute {}
impl std::fmt::Display for HomePathNotAbsolute {
    fn fmt(&self, f: &mut std::fmt::Formatter<'_>) -> std::fmt::Result {
        write!(f, "home path should be absolute")
    }
}
error_union! {
    pub enum ConfigParseError {
        ConversionError(nvim_oxi::conversion::Error),
        ConfigDictMissingKey(ConfigDictMissingKey),
        HomePathNotAbsolute(HomePathNotAbsolute),
    }
}

#[derive(Clone, serde_derive::Deserialize)]
=======
#[derive(Clone)]
>>>>>>> fd9b3ac6
pub struct Config {
    home_path: PathBuf,
    note_id_timestamp_format: String,
    date_format: String,
    time_format: String,
}
impl Config {
    pub fn parse_from_dict(dict: Dictionary) -> Result<Config, ConfigParseError> {
        fn get_from_dict<T: nvim_oxi::conversion::FromObject>(dict: &Dictionary, key: &'static str) -> Result<T, ConfigParseError> {
            Ok(T::from_object(dict.get(key).ok_or(ConfigDictMissingKey(key))?.clone())?)
        }
        let home_path: PathBuf = get_from_dict::<String>(&dict, "home_path")?.into();
        if !home_path.is_absolute() {
            Err(HomePathNotAbsolute)?;
        }
        let c = Config {
            home_path,
            note_id_timestamp_format: get_from_dict(&dict, "note_id_timestamp_format")?,
            date_format: get_from_dict(&dict, "date_format")?,
            time_format: get_from_dict(&dict, "time_format")?,
        };
        Ok(c)
    }
}

#[derive(Debug)]
pub struct NonUtf8Path;
impl std::error::Error for NonUtf8Path {}
impl std::fmt::Display for NonUtf8Path {
    fn fmt(&self, f: &mut std::fmt::Formatter<'_>) -> std::fmt::Result {
        write!(f, "path is not utf8")
    }
}
error_union! {
    pub enum ApiErrorOrNonUtf8Path {
        ApiError(api::Error),
        NonUtf8Path(NonUtf8Path),
    }
}

#[derive(Debug)]
pub struct CannotLinkToScratchNote;
impl std::error::Error for CannotLinkToScratchNote {}
impl std::fmt::Display for CannotLinkToScratchNote {
    fn fmt(&self, f: &mut std::fmt::Formatter<'_>) -> std::fmt::Result {
        write!(f, "cannot link to scratch note")
    }
}
error_union! {
    pub enum InsertLinkError {
        ParseFromFilepathError(note::ParseFromFilepathError),
        GetCurrentNoteError(note::GetCurrentNoteError),
        ReadContentsError(note::ReadContentsError),
        FormatLinkPathError(links::FormatLinkPathError),
        ApiError(api::Error),
        NonUtf8Path(NonUtf8Path),
        ParseMarkdownError(markdown::MdParseError), // TODO: remove these? if the frontmatter or title is incorrect just put nothing
        InvalidFrontmatter(markdown::InvalidFrontmatter),
        GetTitleError(markdown::GetFrontmatterFieldError),
        CannotLinkToScratchNote(CannotLinkToScratchNote),
    }
}
convert_error_union! {
    ApiErrorOrNonUtf8Path => InsertLinkError {
        ApiError => ApiError,
        NonUtf8Path => NonUtf8Path
    }
}

error_union! {
    pub enum TagIndexError {
        ListAllPhysicalNotesError(ListAllPhysicalNotesError),
        ReadContentsError(note::ReadContentsError),
        GetCurrentNoteError(note::GetCurrentNoteError),
        ApiError(api::Error),
        NonUtf8Path(NonUtf8Path),
        ParseMarkdownError(markdown::MdParseError), // TODO: remove these? if the frontmatter or title is incorrect just put nothing
        InvalidFrontmatter(markdown::InvalidFrontmatter),
    }
}

#[derive(Debug)]
pub struct NotOnALink;
impl std::error::Error for NotOnALink {}
impl std::fmt::Display for NotOnALink {
    fn fmt(&self, f: &mut std::fmt::Formatter<'_>) -> std::fmt::Result {
        write!(f, "not on a link")
    }
}
error_union! {
    pub enum FollowLinkError {
        ApiError(api::Error),
        GetCurrentNoteError(note::GetCurrentNoteError),
        ReadContentsError(note::ReadContentsError),
        ParseFromFilepathError(note::ParseFromFilepathError),
        ParseMarkdownError(markdown::MdParseError),
        NotOnALink(NotOnALink),
        ResolveLinkPathError(links::ResolveLinkPathError),
        NonUtf8Path(NonUtf8Path),
    }
}

#[derive(Debug)]
pub enum DeleteNoteError {
    ApiError(api::Error),
    NonUtf8CurrentBufferPath,
    IoError(std::io::Error),
}
impl std::error::Error for DeleteNoteError {}
impl std::fmt::Display for DeleteNoteError {
    fn fmt(&self, f: &mut std::fmt::Formatter<'_>) -> std::fmt::Result {
        match self {
            DeleteNoteError::ApiError(e) => e.fmt(f),
            DeleteNoteError::NonUtf8CurrentBufferPath => write!(f, "current buffer path is not valid utf8"),
            DeleteNoteError::IoError(e) => e.fmt(f),
        }
    }
}
impl From<std::io::Error> for DeleteNoteError {
    fn from(v: std::io::Error) -> Self {
        Self::IoError(v)
    }
}
impl From<api::Error> for DeleteNoteError {
    fn from(v: api::Error) -> Self {
        Self::ApiError(v)
    }
}

#[derive(Debug)]
pub enum AutogenerateError {
    ApiError(api::Error),
    ListAllPhysicalNotesError(ListAllPhysicalNotesError),
    MdParseError(markdown::MdParseError), // TODO: remove most of these errors and just dont list files that trigger them?
    InvalidFrontmatter(markdown::InvalidFrontmatter),
    GetFrontmatterFieldError(markdown::GetFrontmatterFieldError),
    GetTimestampError(markdown::GetTimestampError),
    FormatLinkPathError(links::FormatLinkPathError),
    ResolveLinkPathError(links::ResolveLinkPathError),
    ParseFromFilepathError(note::ParseFromFilepathError),
    GetCurrentNoteError(note::GetCurrentNoteError),
}
impl std::error::Error for AutogenerateError {}
impl std::fmt::Display for AutogenerateError {
    fn fmt(&self, f: &mut std::fmt::Formatter<'_>) -> std::fmt::Result {
        match self {
            AutogenerateError::ApiError(e) => e.fmt(f),
            AutogenerateError::ListAllPhysicalNotesError(e) => e.fmt(f),
            AutogenerateError::MdParseError(e) => e.fmt(f),
            AutogenerateError::InvalidFrontmatter(e) => e.fmt(f),
            AutogenerateError::GetFrontmatterFieldError(e) => e.fmt(f),
            AutogenerateError::GetTimestampError(e) => e.fmt(f),
            AutogenerateError::FormatLinkPathError(e) => e.fmt(f),
            AutogenerateError::ResolveLinkPathError(e) => e.fmt(f),
            AutogenerateError::ParseFromFilepathError(e) => e.fmt(f),
            AutogenerateError::GetCurrentNoteError(e) => e.fmt(f),
        }
    }
}
impl From<note::GetCurrentNoteError> for AutogenerateError {
    fn from(v: note::GetCurrentNoteError) -> Self {
        Self::GetCurrentNoteError(v)
    }
}
impl From<links::ResolveLinkPathError> for AutogenerateError {
    fn from(v: links::ResolveLinkPathError) -> Self {
        Self::ResolveLinkPathError(v)
    }
}
impl From<note::ParseFromFilepathError> for AutogenerateError {
    fn from(v: note::ParseFromFilepathError) -> Self {
        Self::ParseFromFilepathError(v)
    }
}
impl From<links::FormatLinkPathError> for AutogenerateError {
    fn from(v: links::FormatLinkPathError) -> Self {
        Self::FormatLinkPathError(v)
    }
}
impl From<markdown::GetTimestampError> for AutogenerateError {
    fn from(v: markdown::GetTimestampError) -> Self {
        Self::GetTimestampError(v)
    }
}
impl From<markdown::GetFrontmatterFieldError> for AutogenerateError {
    fn from(v: markdown::GetFrontmatterFieldError) -> Self {
        Self::GetFrontmatterFieldError(v)
    }
}
impl From<markdown::InvalidFrontmatter> for AutogenerateError {
    fn from(v: markdown::InvalidFrontmatter) -> Self {
        Self::InvalidFrontmatter(v)
    }
}
impl From<markdown::MdParseError> for AutogenerateError {
    fn from(v: markdown::MdParseError) -> Self {
        Self::MdParseError(v)
    }
}
impl From<ListAllPhysicalNotesError> for AutogenerateError {
    fn from(v: ListAllPhysicalNotesError) -> Self {
        Self::ListAllPhysicalNotesError(v)
    }
}
impl From<api::Error> for AutogenerateError {
    fn from(v: api::Error) -> Self {
        Self::ApiError(v)
    }
}

#[derive(Debug)]
pub enum ListAllPhysicalNotesError {
    NonUtf8HomePath,
    GlobPatternError(glob::PatternError),
    GlobError(glob::GlobError),
    ParseFromFilepathError(note::ParseFromFilepathError),
}
impl std::fmt::Display for ListAllPhysicalNotesError {
    fn fmt(&self, f: &mut std::fmt::Formatter<'_>) -> std::fmt::Result {
        match self {
            ListAllPhysicalNotesError::NonUtf8HomePath => write!(f, "home path is not valid utf8"),
            ListAllPhysicalNotesError::GlobPatternError(e) => e.fmt(f),
            ListAllPhysicalNotesError::GlobError(e) => e.fmt(f),
            ListAllPhysicalNotesError::ParseFromFilepathError(e) => e.fmt(f),
        }
    }
}
impl From<note::ParseFromFilepathError> for ListAllPhysicalNotesError {
    fn from(v: note::ParseFromFilepathError) -> Self {
        Self::ParseFromFilepathError(v)
    }
}
impl From<glob::PatternError> for ListAllPhysicalNotesError {
    fn from(v: glob::PatternError) -> Self {
        Self::GlobPatternError(v)
    }
}
impl From<glob::GlobError> for ListAllPhysicalNotesError {
    fn from(v: glob::GlobError) -> Self {
        Self::GlobError(v)
    }
}

pub fn new_note(config: &Config, directories: Vec<String>, focus: bool) -> Result<Note, ApiErrorOrNonUtf8Path> {
    let title: String = nvim_oxi::api::eval(r#"input("note name: ")"#)?;

    let now = chrono::Local::now();
    let note_id = now.format(&config.note_id_timestamp_format).to_string();

    let buf_path = {
        let mut p = config.home_path.clone();
        p.extend(&directories);
        p.push(&note_id);
        p.set_extension("md");
        p
    };

    // TODO: customizable templates?
    let buf_contents = [
        "---".to_string(),
        format!("title: {title}"),
        format!("date: {}", now.format(&config.date_format)),
        format!("time: {}", now.format(&config.time_format)),
        "tags:".to_string(),
        "---".to_string(),
    ]
    .to_vec();

    let mut buf = api::create_buf(true, false)?;
    buf.set_name(buf_path.to_str().ok_or(NonUtf8Path)?)?;
    buf.set_lines(0..0, true, buf_contents)?;
    buf.set_option("filetype", "wikipluginnote")?;

    if focus {
        api::set_current_buf(&buf)?;
    }

    Ok(Note::new_physical(directories, note_id))
}

pub fn open_index(config: &Config) -> Result<(), ApiErrorOrNonUtf8Path> {
    let index_path = config.home_path.join("index.md");
    let index_path: &str = index_path.to_str().ok_or(NonUtf8Path)?;
    api::cmd(&api::types::CmdInfos::builder().cmd("edit").args([index_path]).build(), &api::opts::CmdOpts::default())?;

    Ok(())
}

pub fn new_note_and_insert_link(config: &Config) -> Result<(), InsertLinkError> {
    let new_note = new_note(config, Vec::new(), false)?;
    insert_link_at_cursor(config, &new_note, None)?;
    Ok(())
}

pub fn insert_link_to_path_at_cursor_or_create(config: &Config, link_to: Option<String>, link_text: Option<String>) -> Result<(), InsertLinkError> {
    let n;
    let note = match link_to {
        Some(link_to_path) => {
            let path = Path::new(&link_to_path);
            n = Note::Physical(PhysicalNote::parse_from_filepath(config, path)?);
            Some(&n)
        }
        None => None,
    };

    insert_link_at_cursor_or_create(config, note, link_text)?;

    Ok(())
}

pub fn insert_link_at_cursor_or_create(config: &Config, link_to: Option<&Note>, link_text: Option<String>) -> Result<(), InsertLinkError> {
    let note = match link_to {
        Some(link_to) => link_to,
        None => &new_note(config, Vec::new(), false)?,
    };
    insert_link_at_cursor(config, note, link_text)?;
    Ok(())
}

pub fn insert_link_at_cursor(config: &Config, link_to: &Note, link_text: Option<String>) -> Result<(), InsertLinkError> {
    match link_to {
        Note::Physical(link_to) => {
            let link_text = match link_text {
                Some(lt) => lt,
                None => markdown::get_title(&markdown::parse_frontmatter(&markdown::parse_markdown(&link_to.read_contents(config)?)?)?)
                    .unwrap_or_default(),
            };

            let current_note = Note::get_current_note(config)?;
            let link_path_text = links::format_link_path(config, &current_note, &link_to.path(config))?;
            api::put([format!("[{link_text}]({link_path_text})")].into_iter(), api::types::RegisterType::Charwise, false, true)?;

            Ok(())
        }
        Note::Scratch(_) => Err(CannotLinkToScratchNote)?,
    }
}

pub fn open_tag_index(config: &Config) -> Result<(), TagIndexError> {
    let notes = list_all_physical_notes(config)?;
    let mut tag_table: BTreeMap<Tag, Vec<(&PhysicalNote, String, PathBuf)>> = BTreeMap::new(); // TODO: eventually this should become &(Note, String, PathBuf)
    let mut tag_list = BTreeSet::new();

    for note in &notes {
        let frontmatter = markdown::parse_frontmatter(&markdown::parse_markdown(&note.read_contents(config)?)?)?;
        let title = markdown::get_title(&frontmatter).unwrap_or_default();
        let tags = markdown::get_tags(&frontmatter).unwrap_or_default();
        let path = note.path(config);

        for tag in tags {
            tag_table.entry(tag.clone()).or_default().push((note, title.clone(), path.clone()));
            tag_list.insert(tag);
        }
    }

    let mut buffer = api::create_buf(true, true)?;
    buffer.set_option("filetype", "wikipluginnote")?;

    let mut lines = Vec::new();
    for tag in tag_list {
        lines.extend([format!("# {}", tag), "".to_string()]);
        for (_, note_title, note_path) in &tag_table[&tag] {
            lines.extend([format!("- [{}]({})", note_title, note_path.to_str().ok_or(NonUtf8Path)?)]);
        }
        lines.extend(["".to_string()]);
    }

    buffer.set_lines(0..0, false, lines)?;
    api::set_current_buf(&buffer)?;

    Ok(())
}

<<<<<<< HEAD
pub fn follow_link(config: &Config) -> Result<(), FollowLinkError> {
=======
pub fn follow_link(config: &Config) -> Result<(), Error> {
>>>>>>> fd9b3ac6
    let current_note = Note::get_current_note(config)?;
    let current_md = markdown::parse_markdown(&current_note.read_contents(config)?)?;

    let cursor_byte_index: usize = nvim_oxi::api::eval(r#"line2byte(line(".")) + col(".") - 1 - 1"#)?;
    let (_, link_path) = markdown::rec_find_preorder(&current_md, &mut |node| match node {
        ::markdown::mdast::Node::Link(::markdown::mdast::Link { children: _, position: Some(position), url, title: _ }) => {
            if markdown::point_in_position(position, cursor_byte_index) {
                Some(url.to_string())
            } else {
                None
            }
        }
        _ => None,
    })
    .ok_or(NotOnALink)?;

    let new_note_path = links::resolve_link_path(config, &current_note, &link_path)?;

    api::cmd(
        &api::types::CmdInfos::builder().cmd("edit").args([new_note_path.to_str().ok_or(NonUtf8Path)?]).build(),
        &api::opts::CmdOpts::default(),
    )?;

    Ok(())
}

pub fn delete_note() -> Result<(), DeleteNoteError> {
    let current_buf_path_str: String = nvim_oxi::api::eval(r#"expand("%:p")"#)?;
    let current_buf_path = Path::new(&current_buf_path_str);

    let choice: String =
        nvim_oxi::api::eval(r#"input("are you sure you want to delete this note?\noptions: 'yes' for yes, anything else for no\ninput: ")"#)?;
    if choice == "yes" {
        std::fs::remove_file(current_buf_path)?;
        api::command(&format!(r#"echo "\n{} deleted""#, current_buf_path.to_str().ok_or(DeleteNoteError::NonUtf8CurrentBufferPath)?))?;
    } else {
        api::command(r#"echo "\nnot deleting""#)?;
    }
    Ok(())
}

<<<<<<< HEAD
pub fn regenerate_autogenerated_sections(config: &Config) -> Result<(), AutogenerateError> {
    let current_note = Note::get_current_note(config)?;
    let current_buf = api::get_current_buf();

    let autogen_start_marker_regex =
        Regex::new(r#"\<wikiplugin_autogenerate\>\s*(\w+)(.*)"#).expect("autogenerate start marker regex should be valid");
    let autogen_end_marker_regex = Regex::new(r#"\<wikiplugin_autogenerate_end\>"#).expect("autogenerate end marker regex should be valid");

    let mut match_index = 0;
    loop {
        let buf_lines = current_buf.get_lines(.., false)?.collect::<Vec<_>>();
        todo!()
        // TODO: don't collect?

        // TODO: redo this without regex crate
        /*
        let start_line = buf_lines
            .iter()
            .enumerate()
            .filter_map(|(line_number, line)| Some((line_number, autogen_start_marker_regex.captures(line)?)))
            .nth(match_index);
        let (start_line_nr, start_line_match) = match start_line {
            Some(start_line) => start_line,
            None => break,
        };
=======
pub fn regenerate_autogenerated_sections(config: &Config) -> Result<(), Error> {
    let current_note = Note::get_current_note(config)?;
    let mut current_buf = api::get_current_buf();

    let autogen_start_marker_regex = r#"\<wikiplugin_autogenerate\>\s*\(\w\+\)\(.*\)"#;
    let autogen_end_marker_regex = r#"\<wikiplugin_autogenerate_end\>"#;

    let mut match_index = 1;
>>>>>>> fd9b3ac6

    let negative_one_to_option = |x: isize| -> Option<usize> {
        if x == -1 {
            None
        } else {
            Some(x as usize)
        }
    };
    while let Some(start_line_index) =
        negative_one_to_option(api::eval(&format!("match(getline(0, '$'), '{}', 0, {})", autogen_start_marker_regex, match_index))?)
    {
        let start_matches: Vec<String> = api::eval(&format!("matchlist(getline(0, '$'), '{}', 0, {})", autogen_start_marker_regex, match_index))?;

        let end_line_index = {
            let end_marker_line_index =
                negative_one_to_option(api::eval(&format!("match(getline(0, '$'), '{}', {})", autogen_end_marker_regex, start_line_index + 1))?);

            let next_start_line_index =
                negative_one_to_option(api::eval(&format!("match(getline(0, '$'), '{}', {})", autogen_start_marker_regex, start_line_index + 1))?);

            let mut insert_end_line = || {
                current_buf.set_lines(start_line_index + 1..start_line_index + 1, false, vec!["wikiplugin_autogenerate_end".to_string()])?;
                Ok::<_, Error>(start_line_index + 1)
            };

            match (end_marker_line_index, next_start_line_index) {
                (None, _) => {
                    // if there is no end marker line, we insert an end marker line immediately after
                    insert_end_line()?
                }
                (Some(end_marker_line), None) => {
                    // if there is an end marker line and no later start marker line, we replace until the end marker line
                    end_marker_line
                }
                (Some(end_marker_line), Some(next_start_line)) => {
                    // if there is both, it depends on which line comes first
                    if end_marker_line < next_start_line {
                        end_marker_line
                    } else {
                        // if the next start line comes first, then the end marker line actually applies to that next autogenerated section,
                        // so we have to insert an end marker line
                        insert_end_line()?
                    }
                }
            }
        };

        let autogenerate_command = start_matches
            .get(1)
            .ok_or(Error::msg(
                "autogeneration is missing command name (this should never happen because the regex always contains this capturing group)",
            ))?
            .as_str();
        let autogenerate_arguments = start_matches
            .get(2)
            .expect("autogeneration start marker should have second capturing group")
            .as_str()
            .split(";")
            .map(str::trim)
            .collect::<Vec<_>>();

        // TODO: full blown dsl with filters and pipes and things here?
        let replacement = match autogenerate_command {
            "index" => {
                let directory: Vec<_> = autogenerate_arguments.first().copied().unwrap_or("").split("/").collect();
                let sort_by = autogenerate_arguments.get(1).copied().unwrap_or("title");

                let mut files = Vec::new();
                for file in list_all_physical_notes(config)? {
                    if file.directories == directory {
                        let md = markdown::parse_markdown(&file.read_contents(config)?)?;
                        let frontmatter = markdown::parse_frontmatter(&md)?;
                        // TODO: having to do all of this is pretty messy but it is needed because the comparator cannot be async
                        let title = markdown::get_title(&frontmatter).ok();
                        let timestamp = markdown::get_timestamp(&frontmatter, config)?;
                        files.push((file, title, timestamp))
                    }
                }

                let comparator = match sort_by {
                    "title" => |a: &(PhysicalNote, Option<String>, chrono::NaiveDateTime),
                                b: &(PhysicalNote, Option<String>, chrono::NaiveDateTime)| {
                        if a.1.is_none() || b.1.is_none() {
                            a.0.id.cmp(&b.0.id)
                        } else {
                            a.1.cmp(&b.1)
                        }
                    },
                    "date" => |a: &(PhysicalNote, Option<String>, chrono::NaiveDateTime),
                               b: &(PhysicalNote, Option<String>, chrono::NaiveDateTime)| { a.2.cmp(&b.2) },
                    "id" => |a: &(PhysicalNote, Option<String>, chrono::NaiveDateTime), b: &(PhysicalNote, Option<String>, chrono::NaiveDateTime)| {
                        a.0.id.cmp(&b.0.id)
                    },
                    _ => {
                        api::err_writeln(&format!("error: invalid comparison '{}'", sort_by));
                        |a: &(PhysicalNote, Option<String>, chrono::NaiveDateTime), b: &(PhysicalNote, Option<String>, chrono::NaiveDateTime)| {
                            a.0.id.cmp(&b.0.id)
                        }
                    }
                };
                files.sort_by(comparator);

                let mut result = Vec::new();
                for file in files {
                    let link_path = links::format_link_path(config, &current_note, &file.0.path(config))?;
                    result.push(format!("- [{}]({})", file.1.unwrap_or("".to_string()), link_path));
                }

                Some(result)
            }

            "backlinks" => {
                // TODO: this is extremely slow
                let current_note = Note::get_current_note(config)?;
                let mut result = Vec::new();

                for other_note in list_all_physical_notes(config)? {
                    if current_note.as_physical() == Some(&other_note) {
                        continue;
                    }

                    let other_note_contents = other_note.read_contents(config)?;
                    let other_note_markdown = markdown::parse_markdown(&other_note_contents)?;
                    let other_note_title = markdown::get_title(&markdown::parse_frontmatter(&other_note_markdown)?).unwrap_or_default();
                    let other_note_links = markdown::get_all_links(&other_note_markdown);

                    for link in other_note_links {
                        let link_to = links::resolve_link_path(config, &Note::Physical(other_note.clone()), &link.url)?; // TODO: do not clone
                        if Some(&link_to) == current_note.path(config).as_ref() {
                            result.push(format!(
                                "- [{}]({})",
                                other_note_title,
                                links::format_link_path(config, &current_note, &other_note.path(config))?
                            ));
                            break;
                        }
                    }
                }

                Some(result)
            }

            "explore" => {
                let root = Note::get_current_note(config)?;

                let mut explored = BTreeSet::new();
                let mut frontier = vec![root.clone()];
                while let Some(current) = frontier.pop() {
                    let current_contents = current.read_contents(config)?;
                    let current_markdown = markdown::parse_markdown(&current_contents)?;
                    let current_links = markdown::get_all_links(&current_markdown);

                    for link in current_links {
                        let linked = PhysicalNote::parse_from_filepath(config, &links::resolve_link_path(config, &current, &link.url)?)?;
                        let linked_as_note = Note::Physical(linked.clone()); // TODO: do not clone
                        if linked_as_note != root && !explored.contains(&linked) {
                            frontier.push(linked_as_note);
                            explored.insert(linked);
                        }
                    }
                }

                let mut result = Vec::new();

                for note in explored {
                    let title = markdown::get_title(&markdown::parse_frontmatter(&markdown::parse_markdown(&note.read_contents(config)?)?)?)
                        .unwrap_or_default();
                    result.push(format!("- [{}]({})", title, links::format_link_path(config, &root, &note.path(config))?));
                }

                Some(result)
            }

            _ => {
                api::err_writeln(&format!("error: invalid autogenerate function '{}'", autogenerate_command));
                None
            }
        };

        if let Some(replacement) = replacement {
            current_buf.set_lines((start_line_index + 1)..end_line_index, false, replacement)?;
        }

        match_index += 1;
    }

    Ok(())
}

<<<<<<< HEAD
fn list_all_physical_notes(config: &Config) -> Result<Vec<PhysicalNote>, ListAllPhysicalNotesError> {
    glob::glob(&format!("{}/**/*.md", config.home_path.to_str().ok_or(ListAllPhysicalNotesError::NonUtf8HomePath)?))?
        .map(|path| {
            path.map_err(ListAllPhysicalNotesError::from)
                .and_then(|path| PhysicalNote::parse_from_filepath(config, &path).map_err(ListAllPhysicalNotesError::from))
=======
fn list_all_physical_notes(config: &Config) -> Result<Vec<PhysicalNote>, Error> {
    glob::glob(&format!("{}/**/*.md", config.home_path.to_str().ok_or(Error::msg("wiki home path should always be valid unicode"))?))?
        .map(|path| match path {
            Ok(path) => {
                let path = path.as_path();
                PhysicalNote::parse_from_filepath(config, path)
            }
            Err(e) => Err(e)?,
>>>>>>> fd9b3ac6
        })
        .collect::<Result<Vec<_>, _>>()
}<|MERGE_RESOLUTION|>--- conflicted
+++ resolved
@@ -3,13 +3,7 @@
     path::{Path, PathBuf},
 };
 
-<<<<<<< HEAD
 use nvim_oxi::{api, Dictionary};
-use regex::Regex;
-=======
-use anyhow::Error;
-use nvim_oxi::{api, Dictionary};
->>>>>>> fd9b3ac6
 
 use crate::plugin::note::{Note, PhysicalNote, Tag};
 
@@ -17,7 +11,6 @@
 mod markdown;
 pub mod note;
 
-<<<<<<< HEAD
 #[derive(Debug)]
 pub struct ConfigDictMissingKey(&'static str);
 impl std::error::Error for ConfigDictMissingKey {}
@@ -42,10 +35,7 @@
     }
 }
 
-#[derive(Clone, serde_derive::Deserialize)]
-=======
 #[derive(Clone)]
->>>>>>> fd9b3ac6
 pub struct Config {
     home_path: PathBuf,
     note_id_timestamp_format: String,
@@ -175,84 +165,19 @@
     }
 }
 
-#[derive(Debug)]
-pub enum AutogenerateError {
-    ApiError(api::Error),
-    ListAllPhysicalNotesError(ListAllPhysicalNotesError),
-    MdParseError(markdown::MdParseError), // TODO: remove most of these errors and just dont list files that trigger them?
-    InvalidFrontmatter(markdown::InvalidFrontmatter),
-    GetFrontmatterFieldError(markdown::GetFrontmatterFieldError),
-    GetTimestampError(markdown::GetTimestampError),
-    FormatLinkPathError(links::FormatLinkPathError),
-    ResolveLinkPathError(links::ResolveLinkPathError),
-    ParseFromFilepathError(note::ParseFromFilepathError),
-    GetCurrentNoteError(note::GetCurrentNoteError),
-}
-impl std::error::Error for AutogenerateError {}
-impl std::fmt::Display for AutogenerateError {
-    fn fmt(&self, f: &mut std::fmt::Formatter<'_>) -> std::fmt::Result {
-        match self {
-            AutogenerateError::ApiError(e) => e.fmt(f),
-            AutogenerateError::ListAllPhysicalNotesError(e) => e.fmt(f),
-            AutogenerateError::MdParseError(e) => e.fmt(f),
-            AutogenerateError::InvalidFrontmatter(e) => e.fmt(f),
-            AutogenerateError::GetFrontmatterFieldError(e) => e.fmt(f),
-            AutogenerateError::GetTimestampError(e) => e.fmt(f),
-            AutogenerateError::FormatLinkPathError(e) => e.fmt(f),
-            AutogenerateError::ResolveLinkPathError(e) => e.fmt(f),
-            AutogenerateError::ParseFromFilepathError(e) => e.fmt(f),
-            AutogenerateError::GetCurrentNoteError(e) => e.fmt(f),
-        }
-    }
-}
-impl From<note::GetCurrentNoteError> for AutogenerateError {
-    fn from(v: note::GetCurrentNoteError) -> Self {
-        Self::GetCurrentNoteError(v)
-    }
-}
-impl From<links::ResolveLinkPathError> for AutogenerateError {
-    fn from(v: links::ResolveLinkPathError) -> Self {
-        Self::ResolveLinkPathError(v)
-    }
-}
-impl From<note::ParseFromFilepathError> for AutogenerateError {
-    fn from(v: note::ParseFromFilepathError) -> Self {
-        Self::ParseFromFilepathError(v)
-    }
-}
-impl From<links::FormatLinkPathError> for AutogenerateError {
-    fn from(v: links::FormatLinkPathError) -> Self {
-        Self::FormatLinkPathError(v)
-    }
-}
-impl From<markdown::GetTimestampError> for AutogenerateError {
-    fn from(v: markdown::GetTimestampError) -> Self {
-        Self::GetTimestampError(v)
-    }
-}
-impl From<markdown::GetFrontmatterFieldError> for AutogenerateError {
-    fn from(v: markdown::GetFrontmatterFieldError) -> Self {
-        Self::GetFrontmatterFieldError(v)
-    }
-}
-impl From<markdown::InvalidFrontmatter> for AutogenerateError {
-    fn from(v: markdown::InvalidFrontmatter) -> Self {
-        Self::InvalidFrontmatter(v)
-    }
-}
-impl From<markdown::MdParseError> for AutogenerateError {
-    fn from(v: markdown::MdParseError) -> Self {
-        Self::MdParseError(v)
-    }
-}
-impl From<ListAllPhysicalNotesError> for AutogenerateError {
-    fn from(v: ListAllPhysicalNotesError) -> Self {
-        Self::ListAllPhysicalNotesError(v)
-    }
-}
-impl From<api::Error> for AutogenerateError {
-    fn from(v: api::Error) -> Self {
-        Self::ApiError(v)
+error_union! {
+    pub enum AutogenerateError {
+        ApiError(api::Error),
+        ListAllPhysicalNotesError(ListAllPhysicalNotesError),
+        MdParseError(markdown::MdParseError), // TODO: remove most of these errors and just dont list files that trigger them?
+        ReadContentsError(note::ReadContentsError),
+        InvalidFrontmatter(markdown::InvalidFrontmatter),
+        GetFrontmatterFieldError(markdown::GetFrontmatterFieldError),
+        GetTimestampError(markdown::GetTimestampError),
+        FormatLinkPathError(links::FormatLinkPathError),
+        ResolveLinkPathError(links::ResolveLinkPathError),
+        ParseFromFilepathError(note::ParseFromFilepathError),
+        GetCurrentNoteError(note::GetCurrentNoteError),
     }
 }
 
@@ -419,11 +344,7 @@
     Ok(())
 }
 
-<<<<<<< HEAD
 pub fn follow_link(config: &Config) -> Result<(), FollowLinkError> {
-=======
-pub fn follow_link(config: &Config) -> Result<(), Error> {
->>>>>>> fd9b3ac6
     let current_note = Note::get_current_note(config)?;
     let current_md = markdown::parse_markdown(&current_note.read_contents(config)?)?;
 
@@ -465,42 +386,14 @@
     Ok(())
 }
 
-<<<<<<< HEAD
 pub fn regenerate_autogenerated_sections(config: &Config) -> Result<(), AutogenerateError> {
     let current_note = Note::get_current_note(config)?;
-    let current_buf = api::get_current_buf();
-
-    let autogen_start_marker_regex =
-        Regex::new(r#"\<wikiplugin_autogenerate\>\s*(\w+)(.*)"#).expect("autogenerate start marker regex should be valid");
-    let autogen_end_marker_regex = Regex::new(r#"\<wikiplugin_autogenerate_end\>"#).expect("autogenerate end marker regex should be valid");
-
-    let mut match_index = 0;
-    loop {
-        let buf_lines = current_buf.get_lines(.., false)?.collect::<Vec<_>>();
-        todo!()
-        // TODO: don't collect?
-
-        // TODO: redo this without regex crate
-        /*
-        let start_line = buf_lines
-            .iter()
-            .enumerate()
-            .filter_map(|(line_number, line)| Some((line_number, autogen_start_marker_regex.captures(line)?)))
-            .nth(match_index);
-        let (start_line_nr, start_line_match) = match start_line {
-            Some(start_line) => start_line,
-            None => break,
-        };
-=======
-pub fn regenerate_autogenerated_sections(config: &Config) -> Result<(), Error> {
-    let current_note = Note::get_current_note(config)?;
     let mut current_buf = api::get_current_buf();
 
     let autogen_start_marker_regex = r#"\<wikiplugin_autogenerate\>\s*\(\w\+\)\(.*\)"#;
     let autogen_end_marker_regex = r#"\<wikiplugin_autogenerate_end\>"#;
 
     let mut match_index = 1;
->>>>>>> fd9b3ac6
 
     let negative_one_to_option = |x: isize| -> Option<usize> {
         if x == -1 {
@@ -509,6 +402,7 @@
             Some(x as usize)
         }
     };
+
     while let Some(start_line_index) =
         negative_one_to_option(api::eval(&format!("match(getline(0, '$'), '{}', 0, {})", autogen_start_marker_regex, match_index))?)
     {
@@ -523,7 +417,7 @@
 
             let mut insert_end_line = || {
                 current_buf.set_lines(start_line_index + 1..start_line_index + 1, false, vec!["wikiplugin_autogenerate_end".to_string()])?;
-                Ok::<_, Error>(start_line_index + 1)
+                Ok::<_, AutogenerateError>(start_line_index + 1)
             };
 
             match (end_marker_line_index, next_start_line_index) {
@@ -550,9 +444,7 @@
 
         let autogenerate_command = start_matches
             .get(1)
-            .ok_or(Error::msg(
-                "autogeneration is missing command name (this should never happen because the regex always contains this capturing group)",
-            ))?
+            .expect("autogeneration is missing command name (this should never happen because the regex always contains this capturing group)")
             .as_str();
         let autogenerate_arguments = start_matches
             .get(2)
@@ -690,22 +582,11 @@
     Ok(())
 }
 
-<<<<<<< HEAD
 fn list_all_physical_notes(config: &Config) -> Result<Vec<PhysicalNote>, ListAllPhysicalNotesError> {
     glob::glob(&format!("{}/**/*.md", config.home_path.to_str().ok_or(ListAllPhysicalNotesError::NonUtf8HomePath)?))?
         .map(|path| {
             path.map_err(ListAllPhysicalNotesError::from)
                 .and_then(|path| PhysicalNote::parse_from_filepath(config, &path).map_err(ListAllPhysicalNotesError::from))
-=======
-fn list_all_physical_notes(config: &Config) -> Result<Vec<PhysicalNote>, Error> {
-    glob::glob(&format!("{}/**/*.md", config.home_path.to_str().ok_or(Error::msg("wiki home path should always be valid unicode"))?))?
-        .map(|path| match path {
-            Ok(path) => {
-                let path = path.as_path();
-                PhysicalNote::parse_from_filepath(config, path)
-            }
-            Err(e) => Err(e)?,
->>>>>>> fd9b3ac6
         })
         .collect::<Result<Vec<_>, _>>()
 }